--- conflicted
+++ resolved
@@ -122,20 +122,6 @@
 }
 
 .error-message {
-<<<<<<< HEAD
-    color: #d9534f;
-    padding: 10px;
-    background-color: #f8d7da;
-    border: 1px solid #f5c6cb;
-    border-radius: 4px;
-    margin-bottom: 10px;
-}
-
-/* Multi-select styles */
-.select-column {
-    text-align: center;
-    width: 24px;
-=======
     color: var(--error-color);
     padding: var(--spacing-sm);
     background-color: var(--error-bg);
@@ -152,5 +138,10 @@
 .loading-indicator {
     text-align: center;
     padding: 1rem;
->>>>>>> 658c6b81
+}
+
+/* Multi-select styles */
+.select-column {
+    text-align: center;
+    width: 24px;
 }