--- conflicted
+++ resolved
@@ -122,13 +122,28 @@
 }
 
 .error-message {
-<<<<<<< HEAD
-    color: #d9534f;
-    padding: 10px;
-    background-color: #f8d7da;
-    border: 1px solid #f5c6cb;
-    border-radius: 4px;
-    margin-bottom: 10px;
+    color: var(--error-color);
+    padding: var(--spacing-sm);
+    background-color: var(--error-bg);
+    border: 1px solid var(--error-border);
+    border-radius: var(--radius-sm);
+    margin-bottom: var(--spacing-sm);
+}
+
+/* Preview pane styles */
+.preview-pane {
+    border-left: 1px solid #ddd;
+    padding-left: 1rem;
+}
+.loading-indicator {
+    text-align: center;
+    padding: 1rem;
+}
+
+/* Multi-select styles */
+.select-column {
+    text-align: center;
+    width: 24px;
 }
 
 /* Context menu styles */
@@ -159,28 +174,4 @@
 
 .theme-dark #file-context-menu li:hover {
     background-color: #4a5568;
-=======
-    color: var(--error-color);
-    padding: var(--spacing-sm);
-    background-color: var(--error-bg);
-    border: 1px solid var(--error-border);
-    border-radius: var(--radius-sm);
-    margin-bottom: var(--spacing-sm);
-}
-
-/* Preview pane styles */
-.preview-pane {
-    border-left: 1px solid #ddd;
-    padding-left: 1rem;
-}
-.loading-indicator {
-    text-align: center;
-    padding: 1rem;
-}
-
-/* Multi-select styles */
-.select-column {
-    text-align: center;
-    width: 24px;
->>>>>>> 69b6318d
 }