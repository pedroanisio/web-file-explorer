--- conflicted
+++ resolved
@@ -122,20 +122,12 @@
 }
 
 .error-message {
-<<<<<<< HEAD
     color: var(--error-color);
     padding: var(--spacing-sm);
     background-color: var(--error-bg);
     border: 1px solid var(--error-border);
     border-radius: var(--radius-sm);
     margin-bottom: var(--spacing-sm);
-=======
-    color: #d9534f;
-    padding: 10px;
-    background-color: #f8d7da;
-    border: 1px solid #f5c6cb;
-    border-radius: 4px;
-    margin-bottom: 10px;
 }
 
 /* Preview pane styles */
@@ -146,5 +138,4 @@
 .loading-indicator {
     text-align: center;
     padding: 1rem;
->>>>>>> 8183beb4
 }