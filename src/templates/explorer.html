--- conflicted
+++ resolved
@@ -218,11 +218,11 @@
     </ul>
 
     <script src="{{ url_for('static', filename='js/plugins.js') }}"></script>
-<<<<<<< HEAD
+
     <script src="{{ url_for('static', filename='js/favorites.js') }}"></script>
-=======
+
     <script src="{{ url_for('static', filename='js/preview.js') }}"></script>
->>>>>>> b7fb8d68
+
     
     <!-- Theme switcher script -->
     <script>
