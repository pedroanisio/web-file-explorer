<!DOCTYPE html>
<html lang="en" class="{{ 'theme-dark' if theme == 'dark' else 'theme-light' }}">
<head>
    <meta charset="UTF-8">
    <meta name="viewport" content="width=device-width, initial-scale=1.0">
    <title>File Explorer</title>
    <link rel="stylesheet" href="{{ url_for('static', filename='css/tailwind.css') }}">
</head>
<body class="{{ 'bg-gray-900 text-gray-100' if theme == 'dark' else 'bg-gray-100 text-gray-800' }}">
    <div class="container">
        <div class="header-container">
            <div class="nav-bar flex justify-between items-start md:items-center mb-4 flex-wrap md:flex-nowrap space-y-2 md:space-y-0">
                <h1 class="text-2xl font-bold {{ 'text-gray-100' if theme == 'dark' else 'text-gray-800' }}">File Explorer</h1>
                
                <div class="flex items-center space-x-2">
                    <a href="{{ url_for('plugin_config.index') }}" class="inline-flex items-center px-3 py-2 rounded-md bg-blue-500 text-white hover:bg-blue-600 transition-colors">
                        <svg xmlns="http://www.w3.org/2000/svg" class="h-5 w-5 mr-1" viewBox="0 0 20 20" fill="currentColor">
                            <path fill-rule="evenodd" d="M11.49 3.17c-.38-1.56-2.6-1.56-2.98 0a1.532 1.532 0 01-2.286.948c-1.372-.836-2.942.734-2.106 2.106.54.886.061 2.042-.947 2.287-1.561.379-1.561 2.6 0 2.978a1.532 1.532 0 01.947 2.287c-.836 1.372.734 2.942 2.106 2.106a1.532 1.532 0 012.287.947c.379 1.561 2.6 1.561 2.978 0a1.533 1.533 0 012.287-.947c1.372.836 2.942-.734 2.106-2.106a1.533 1.533 0 01.947-2.287c1.561-.379 1.561-2.6 0-2.978a1.532 1.532 0 01-.947-2.287c.836-1.372-.734-2.942-2.106-2.106a1.532 1.532 0 01-2.287-.947zM10 13a3 3 0 100-6 3 3 0 000 6z" clip-rule="evenodd" />
                        </svg>
                        Plugins
                    </a>
                </div>
            </div>
            
            <!-- Plugin Toolbar -->
            {% if plugins %}
            <div class="toolbar">
                {% for plugin in plugins %}
                <button class="toolbar-item" data-plugin-id="{{ plugin.id }}" data-current-path="{{ current_path }}" title="{{ plugin.description }}">
                    <span class="toolbar-item-icon">{{ plugin.icon }}</span>
                    <span>{{ plugin.name }}</span>
                </button>
                {% endfor %}
            </div>
            {% endif %}
            
            <div class="breadcrumb">
                <a href="{{ url_for('explore', path='') }}" class="{{ 'text-blue-400 hover:text-blue-300' if theme == 'dark' else 'text-blue-600 hover:text-blue-800' }}">Home</a>
                {% if current_path %}
                    {% set path_segments = current_path.split('/') %}
                    {% set accumulated_path = '' %}
                    {% for segment in path_segments %}
                        {% if segment %}
                            {% set accumulated_path = accumulated_path + segment + '/' %}
                            / <a href="{{ url_for('explore', path=accumulated_path) }}" class="{{ 'text-blue-400 hover:text-blue-300' if theme == 'dark' else 'text-blue-600 hover:text-blue-800' }}">{{ segment }}</a>
                        {% endif %}
                    {% endfor %}
                {% endif %}
            </div>
            
            <div class="controls">
                <div class="sort-options">
                    <span>Sort by:</span>
                    <a href="{{ url_for('explore', path=current_path, sort='name', desc='false' if sort_by == 'name' and not sort_desc else 'true', search=search) }}" class="{{ 'text-blue-400 hover:text-blue-300' if theme == 'dark' else 'text-blue-600 hover:text-blue-800' }}">
                        Name
                        {% if sort_by == 'name' %}
                            <span class="sort-arrow {{ 'down' if sort_desc else 'up' }}"></span>
                        {% endif %}
                    </a>
                    <a href="{{ url_for('explore', path=current_path, sort='modified', desc='false' if sort_by == 'modified' and not sort_desc else 'true', search=search) }}" class="{{ 'text-blue-400 hover:text-blue-300' if theme == 'dark' else 'text-blue-600 hover:text-blue-800' }}">
                        Modified
                        {% if sort_by == 'modified' %}
                            <span class="sort-arrow {{ 'down' if sort_desc else 'up' }}"></span>
                        {% endif %}
                    </a>
                    <a href="{{ url_for('explore', path=current_path, sort='size', desc='false' if sort_by == 'size' and not sort_desc else 'true', search=search) }}" class="{{ 'text-blue-400 hover:text-blue-300' if theme == 'dark' else 'text-blue-600 hover:text-blue-800' }}">
                        Size
                        {% if sort_by == 'size' %}
                            <span class="sort-arrow {{ 'down' if sort_desc else 'up' }}"></span>
                        {% endif %}
                    </a>
                </div>
                
                <form class="search-form" method="get" action="{{ url_for('explore', path=current_path) }}">
                    <input type="text" name="search" placeholder="Search in current folder..." value="{{ search }}" class="{{ 'placeholder-gray-500' if theme == 'dark' else 'placeholder-gray-400' }}">
                    <input type="hidden" name="sort" value="{{ sort_by }}">
                    <input type="hidden" name="desc" value="{{ 'true' if sort_desc else 'false' }}">
                </form>
<<<<<<< HEAD
                <div class="select-controls flex items-center space-x-2">
                    <button id="select-toggle" type="button" class="px-3 py-2 bg-gray-200 rounded-md">Select</button>
                    <div id="selection-actions" class="hidden space-x-2">
                        <button id="select-all" type="button" class="px-2 py-1 bg-gray-200 rounded-md">Select All</button>
                        <button id="deselect-all" type="button" class="px-2 py-1 bg-gray-200 rounded-md">Deselect All</button>
                        <button id="download-selected" type="button" class="px-2 py-1 bg-blue-500 text-white rounded-md">Download Selected (<span id="selected-count">0</span>)</button>
                    </div>
                </div>
=======
                <button id="toggle-preview-pane" class="ml-4 px-3 py-2 bg-blue-500 text-white rounded hover:bg-blue-600">Toggle Preview</button>
>>>>>>> 658c6b81
            </div>
        </div>
        
        <div class="content-wrapper flex">
            <div class="content-container flex-1">
            <table class="table">
                <thead>
                    <tr>
                        <th class="select-column hidden"></th>
                        <th>Name</th>
                        <th>Modified</th>
                        <th>Size</th>
                    </tr>
                </thead>
                <tbody>
                    {% if parent_path is not none %}
                    <tr>
                        <td class="select-column hidden"></td>
                        <td>
                            <span class="folder-icon">📁</span>
                            <a href="{{ url_for('explore', path=parent_path) }}" class="{{ 'text-blue-400 hover:text-blue-300' if theme == 'dark' else 'text-blue-600 hover:text-blue-800' }}">..</a>
                        </td>
                        <td></td>
                        <td></td>
                    </tr>
                    {% endif %}
                    
                    {% for dir in dirs %}
                    <tr class="{{ 'hover:bg-gray-700' if theme == 'dark' else 'hover:bg-gray-50' }}">
                        <td class="select-column hidden"><input type="checkbox" class="select-checkbox" data-path="{{ dir.path }}"></td>
                        <td>
                            <span class="folder-icon">📁</span>
                            <a href="{{ url_for('explore', path=dir.path) }}" class="{{ 'text-blue-400 hover:text-blue-300' if theme == 'dark' else 'text-blue-600 hover:text-blue-800' }}">{{ dir.name }}/</a>
                        </td>
                        <td class="{{ 'text-gray-400' if theme == 'dark' else 'text-gray-500' }}">{{ dir.modified }}</td>
                        <td></td>
                    </tr>
                    {% endfor %}
                    
                    {% for file in files %}
                    <tr class="{{ 'hover:bg-gray-700' if theme == 'dark' else 'hover:bg-gray-50' }}">
                        <td class="select-column hidden"><input type="checkbox" class="select-checkbox" data-path="{{ file.path }}"></td>
                        <td>
                            <span class="file-icon">📄</span>
                            <a href="{{ url_for('explore', path=file.path) }}" class="{{ 'text-blue-400 hover:text-blue-300' if theme == 'dark' else 'text-blue-600 hover:text-blue-800' }}">{{ file.name }}</a>
                            <button class="ml-2 text-sm text-green-600 preview-link" data-preview-url="{{ get_preview_url(file.path) }}">Preview</button>
                        </td>
                        <td class="{{ 'text-gray-400' if theme == 'dark' else 'text-gray-500' }}">{{ file.modified }}</td>
                        <td class="{{ 'text-gray-400' if theme == 'dark' else 'text-gray-500' }}">
                            {% if file.size < 1024 %}
                                {{ file.size }} bytes
                            {% elif file.size < 1024 * 1024 %}
                                {{ (file.size / 1024) | round(1) }} KB
                            {% elif file.size < 1024 * 1024 * 1024 %}
                                {{ (file.size / 1024 / 1024) | round(1) }} MB
                            {% else %}
                                {{ (file.size / 1024 / 1024 / 1024) | round(1) }} GB
                            {% endif %}
                        </td>
                    </tr>
                    {% endfor %}

                    {% if not dirs and not files %}
                    <tr>
                        <td colspan="4" class="text-center py-5 {{ 'text-gray-400' if theme == 'dark' else 'text-gray-500' }}">
                            {% if search %}
                                No items found matching "{{ search }}"
                            {% else %}
                                This folder is empty
                            {% endif %}
                        </td>
                    </tr>
                    {% endif %}
                </tbody>
            </table>
            </div>

            <!-- Preview Pane -->
            <div id="preview-pane" class="preview-pane hidden w-1/2 ml-4">
                <div class="flex justify-between mb-2">
                    <h3 class="font-semibold">Preview</h3>
                    <button id="close-preview" class="text-red-500">&times;</button>
                </div>
                <div id="preview-loading" class="loading-indicator hidden">Loading...</div>
                <iframe id="preview-frame" class="w-full h-full hidden"></iframe>
            </div>
        </div>
    </div>
    
    <!-- Theme switcher button -->
    <div class="theme-switch" id="theme-switch">
        <!-- Sun icon for dark mode -->
        <svg class="sun-icon" xmlns="http://www.w3.org/2000/svg" viewBox="0 0 24 24" fill="currentColor">
            <path d="M12 2.25a.75.75 0 01.75.75v2.25a.75.75 0 01-1.5 0V3a.75.75 0 01.75-.75zM7.5 12a4.5 4.5 0 119 0 4.5 4.5 0 01-9 0zM18.894 6.166a.75.75 0 00-1.06-1.06l-1.591 1.59a.75.75 0 101.06 1.061l1.591-1.59zM21.75 12a.75.75 0 01-.75.75h-2.25a.75.75 0 010-1.5H21a.75.75 0 01.75.75zM17.834 18.894a.75.75 0 001.06-1.06l-1.59-1.591a.75.75 0 10-1.061 1.06l1.59 1.591zM12 18a.75.75 0 01.75.75V21a.75.75 0 01-1.5 0v-2.25A.75.75 0 0112 18zM7.758 17.303a.75.75 0 00-1.061-1.06l-1.591 1.59a.75.75 0 001.06 1.061l1.591-1.59zM6 12a.75.75 0 01-.75.75H3a.75.75 0 010-1.5h2.25A.75.75 0 016 12zM6.697 7.758a.75.75 0 001.06-1.061l-1.59-1.591a.75.75 0 00-1.061 1.06l1.59 1.591z" />
        </svg>
        <!-- Moon icon for light mode -->
        <svg class="moon-icon" xmlns="http://www.w3.org/2000/svg" viewBox="0 0 24 24" fill="currentColor">
            <path fill-rule="evenodd" d="M9.528 1.718a.75.75 0 01.162.819A8.97 8.97 0 009 6a9 9 0 009 9 8.97 8.97 0 003.463-.69.75.75 0 01.981.98 10.503 10.503 0 01-9.694 6.46c-5.799 0-10.5-4.701-10.5-10.5 0-4.368 2.667-8.112 6.46-9.694a.75.75 0 01.818.162z" clip-rule="evenodd" />
        </svg>
    </div>
    
    <!-- Modal for plugin output -->
    <div id="modal-overlay" class="modal-overlay">
        <div id="modal" class="modal">
            <div class="modal-header">
                <h2 id="modal-title" class="modal-title">Modal Title</h2>
                <button class="modal-close">&times;</button>
            </div>
            <div class="modal-body">
                <pre id="modal-content" class="modal-content"></pre>
            </div>
        </div>
    </div>
    
    <script src="{{ url_for('static', filename='js/plugins.js') }}"></script>
    <script src="{{ url_for('static', filename='js/preview.js') }}"></script>
    
    <!-- Theme switcher script -->
    <script>
        document.addEventListener('DOMContentLoaded', function() {
            const themeSwitch = document.getElementById('theme-switch');
            const htmlElement = document.documentElement;
            
            themeSwitch.addEventListener('click', function() {
                // Toggle theme class
                if (htmlElement.classList.contains('theme-dark')) {
                    htmlElement.classList.remove('theme-dark');
                    htmlElement.classList.add('theme-light');
                    updateTheme('light');
                } else {
                    htmlElement.classList.remove('theme-light');
                    htmlElement.classList.add('theme-dark');
                    updateTheme('dark');
                }
            });
            
            function updateTheme(theme) {
                // Save theme preference via AJAX
                fetch('/theme/toggle-theme')
                    .then(response => response.json())
                    .then(data => {
                        console.log('Theme updated:', data.theme);
                    })
                    .catch(error => {
                        console.error('Error updating theme:', error);
                    });
            }
        });
    </script>
</body>
</html><|MERGE_RESOLUTION|>--- conflicted
+++ resolved
@@ -76,18 +76,18 @@
                     <input type="hidden" name="sort" value="{{ sort_by }}">
                     <input type="hidden" name="desc" value="{{ 'true' if sort_desc else 'false' }}">
                 </form>
-<<<<<<< HEAD
+
                 <div class="select-controls flex items-center space-x-2">
                     <button id="select-toggle" type="button" class="px-3 py-2 bg-gray-200 rounded-md">Select</button>
                     <div id="selection-actions" class="hidden space-x-2">
                         <button id="select-all" type="button" class="px-2 py-1 bg-gray-200 rounded-md">Select All</button>
                         <button id="deselect-all" type="button" class="px-2 py-1 bg-gray-200 rounded-md">Deselect All</button>
                         <button id="download-selected" type="button" class="px-2 py-1 bg-blue-500 text-white rounded-md">Download Selected (<span id="selected-count">0</span>)</button>
+                      
                     </div>
                 </div>
-=======
-                <button id="toggle-preview-pane" class="ml-4 px-3 py-2 bg-blue-500 text-white rounded hover:bg-blue-600">Toggle Preview</button>
->>>>>>> 658c6b81
+         <button id="toggle-preview-pane" class="ml-4 px-3 py-2 bg-blue-500 text-white rounded hover:bg-blue-600">Toggle Preview</button>
+
             </div>
         </div>
         
